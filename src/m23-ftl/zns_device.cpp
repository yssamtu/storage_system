/*
 * MIT License
Copyright (c) 2021 - current
Authors:  Animesh Trivedi
This code is part of the Storage System Course at VU Amsterdam
Permission is hereby granted, free of charge, to any person obtaining a copy
of this software and associated documentation files (the "Software"), to deal
in the Software without restriction, including without limitation the rights
to use, copy, modify, merge, publish, distribute, sublicense, and/or sell
copies of the Software, and to permit persons to whom the Software is
furnished to do so, subject to the following conditions:
The above copyright notice and this permission notice shall be included in all
copies or substantial portions of the Software.
THE SOFTWARE IS PROVIDED "AS IS", WITHOUT WARRANTY OF ANY KIND, EXPRESS OR
IMPLIED, INCLUDING BUT NOT LIMITED TO THE WARRANTIES OF MERCHANTABILITY,
FITNESS FOR A PARTICULAR PURPOSE AND NONINFRINGEMENT. IN NO EVENT SHALL THE
AUTHORS OR COPYRIGHT HOLDERS BE LIABLE FOR ANY CLAIM, DAMAGES OR OTHER
LIABILITY, WHETHER IN AN ACTION OF CONTRACT, TORT OR OTHERWISE, ARISING FROM,
OUT OF OR IN CONNECTION WITH THE SOFTWARE OR THE USE OR OTHER DEALINGS IN THE
SOFTWARE.
 */

#include <cstdio>
#include <cstdlib>
#include <cstdint>
#include <cstdbool>
#include <cstring>
#include <cerrno>
#include <libnvme.h>
#include "zns_device.h"

extern "C" {

// enum {BUF_SIZE = 128 * 4096};
// static uint32_t used_buf_size = 0;

struct metadata_map {
    //FIXME: Add No of blocks written as well.
    uint64_t logical_addr;
    unsigned long long physical_addr;
    // void *data;
    // uint32_t size;
    // uint64_t count;
    metadata_map *next;
};

struct zns_info {
    // Fixed values
    int fd;
    unsigned nsid;
    int num_log_zones;
    int num_data_zones;
    int gc_trigger;
    unsigned long long zone_num_pages;
    uint32_t no_of_zones;
    // uint64_t upper_logical_addr_bound;
 
    // Log zone maintainance
    uint32_t no_of_used_log_zones; // Keep track of used log zones
<<<<<<< HEAD
    uint32_t no_of_log_zones;
=======
>>>>>>> eb66cdf9
    unsigned long long curr_log_zone_saddr; // Point to current log zone starting address
    metadata_map **map; // Hashmap to store log
};


static inline int hash_function(uint64_t key, uint32_t zns_zone_capacity)
{
	return key / zns_zone_capacity;
}

static void check_to_trigger_GC(zns_info *info, unsigned long long last_append_addr)
{
    //TODO: Add a check on no of log zone used, trigger gc if it reaches the condition
    //Check if current log zone is ended, then change to next log zone
    if (last_append_addr - info->curr_log_zone_saddr == info->zone_num_pages - 1) {
<<<<<<< HEAD
	    info->no_of_used_log_zones ++;
=======
	    ++info->no_of_used_log_zones;
>>>>>>> eb66cdf9
	    info->curr_log_zone_saddr = last_append_addr + 1;
    }
}

// static void update_cache(zns_info *info, metadata_map *metadata,
//                          void *buf, uint32_t size, uint32_t count_threshold)
// {
//     metadata->data = NULL;
//     metadata->size = 0;
//     if (size <= BUF_SIZE - used_buf_size) {
//         metadata->data = calloc(1, size);
//         memcpy(metadata->data, buf, size);
//         metadata->size = size;
//         used_buf_size += size;
//         return;
//     }
//     for (int i = 0; i < info->num_data_zones; ++i) {
//         for (metadata_map *head = info->map[i]; head; head = head->next) {
//             if (head->count < count_threshold && head->size >= size) {
//                 free(head->data);
//                 head->data = NULL;
//                 used_buf_size -= head->size;
//                 head->size = 0;
//                 metadata->data = calloc(1, size);
//                 memcpy(metadata->data, buf, size);
//                 metadata->size = size;
//                 used_buf_size += size;
//                 return;
//             }
//         }
//     }
// }

// static int lookup_map(user_zns_device *my_dev,
//                       uint64_t logical_addr, unsigned long long *physical_addr,
//                       void *buf, uint32_t size, bool *get)
static int lookup_map(user_zns_device *my_dev,
                      uint64_t logical_addr, unsigned long long *physical_addr)
{
    int index = hash_function(logical_addr, my_dev->tparams.zns_zone_capacity);
    zns_info *info = ((zns_info *)my_dev->_private);
    metadata_map *head = info->map[index];
    while (head) {
        if (head->logical_addr == logical_addr) {
            *physical_addr = head->physical_addr;
            // ++head->count;
            // if (head->size) {
            //     memcpy(buf, head->data, size);
            //     *get = true;
            // } else {
            //     update_cache(info, head, buf, size, head->count);
            // }
            return 0;
        }
        head = head->next;
    }
    return 1;
}

// static void update_map(user_zns_device *my_dev,
//                        uint64_t logical_addr, unsigned long long physical_addr,
//                        void *buf, uint32_t size)
static void update_map(user_zns_device *my_dev,
                       uint64_t logical_addr, unsigned long long physical_addr)
{
    int index = hash_function(logical_addr, my_dev->tparams.zns_zone_capacity);
    zns_info *info = ((zns_info *)my_dev->_private);
    metadata_map **map = info->map;
    //Fill in hashmap
    if (map[index] == NULL) {
        map[index] = (metadata_map *)calloc(1, sizeof(metadata_map));
        map[index]->logical_addr = logical_addr;
        map[index]->physical_addr = physical_addr;
        // update_cache(info, map[index], buf, size, 1);
        return;
    }
    if (map[index]->logical_addr == logical_addr) {
        map[index]->physical_addr = physical_addr;
        // free(map[index]->data);
        // used_buf_size -= map[index]->size;
        // update_cache(info, map[index], buf, size, 1);
        return;
    }
    metadata_map *head = map[index];
    while (head->next) {
        if (head->next->logical_addr == logical_addr) {
            head->next->physical_addr = physical_addr;
            // free(head->next->data);
            // used_buf_size -= head->next->size;
            // update_cache(info, head->next, buf, size, 1);
            return;
        }
        head = head->next;
    }
    head->next = (metadata_map *)calloc(1, sizeof(metadata_map));
    head->next->logical_addr = logical_addr;
    head->next->physical_addr = physical_addr;
    // update_cache(info, head->next, buf, size, 1);
}

static int read_from_nvme(user_zns_device *my_dev, unsigned long long physical_addr,
                          void *buffer, uint32_t size)
{
    // void *metadata = NULL;
    // unsigned metadata_len = 0;
    unsigned short number_of_pages = size / my_dev->tparams.zns_lba_size - 1;
    zns_info *info = (zns_info *)my_dev->_private;
    nvme_read(info->fd, info->nsid, physical_addr, number_of_pages,
              0, 0, 0, 0, 0, size, buffer, 0, NULL);
    //ss_nvme_show_status(errno);
    return errno; 
}

static int append_to_log_zone(user_zns_device *my_dev, unsigned long long *physical_addr,
                              void *buffer, uint32_t size)
{
    // void *metadata = NULL;
    // unsigned metadata_len = 0;
    unsigned short number_of_pages = size / my_dev->tparams.zns_lba_size - 1; //calc from size and page_size
    //FIXME: Later make provision to include meta data containing lba and write size. For persistent log storage.
    zns_info *info = (zns_info *)my_dev->_private;
    nvme_zns_append(info->fd, info->nsid, info->curr_log_zone_saddr, number_of_pages,
                    0, 0, 0, 0, size, buffer, 0, NULL, physical_addr);
    //ss_nvme_show_status(errno);
    return errno;
}

int init_ss_zns_device(struct zdev_init_params *params, struct user_zns_device **my_dev)
{
    *my_dev = (user_zns_device *)calloc(1, sizeof(user_zns_device));
    (*my_dev)->_private = calloc(1, sizeof(zns_info));
    zns_info *info = (zns_info *)(*my_dev)->_private;
    // set num_log_zones
    info->num_log_zones = params->log_zones;
    // set gc_trigger
    info->gc_trigger = params->gc_wmark;
    // set fd
    info->fd = nvme_open(params->name);
    if (info->fd < 0) {
        printf("Dev %s opened failed %d\n", params->name, info->fd);
        return errno;
    }
    // set nsid
    int ret = nvme_get_nsid(info->fd, &info->nsid);
    if (ret) {
        printf("Error: failed to retrieve the namespace id %d\n", ret);
        return ret;
    }
    // reset device
    if (params->force_reset) {
        ret = nvme_zns_mgmt_send(info->fd, info->nsid, 0, true,
                                 NVME_ZNS_ZSA_RESET, 0, NULL);
        if (ret) {
            printf("Zone reset failed %d\n", ret);
            return ret;
        }
    }
    // set zns_lba_size
    nvme_id_ns ns;
    ret = nvme_identify_ns(info->fd, info->nsid, &ns);
    if (ret) {
        printf("Failed to retrieve the nvme identify namespace %d\n", ret);
        return ret;
    }
    (*my_dev)->tparams.zns_lba_size = 1 << ns.lbaf[ns.flbas & 0xF].ds;
    // set lba_size_bytes
    (*my_dev)->lba_size_bytes = (*my_dev)->tparams.zns_lba_size;
    // set zns_num_zones
    nvme_zone_report zns_report;
    ret = nvme_zns_mgmt_recv(info->fd, info->nsid, 0,
                             NVME_ZNS_ZRA_REPORT_ZONES, NVME_ZNS_ZRAS_REPORT_ALL, false,
                             sizeof(zns_report), &zns_report);
    if (ret) {
        printf("Failed to report zones, ret %d\n", ret);
        return ret;
    }
    (*my_dev)->tparams.zns_num_zones = le64_to_cpu(zns_report.nr_zones);
<<<<<<< HEAD
    info->no_of_zones = (*my_dev)->tparams.zns_num_zones;
=======
    // set num_data_zones = zns_num_zones - num_log_zones
    info->num_data_zones = (*my_dev)->tparams.zns_num_zones - info->num_log_zones;
    // set map's size = num_data_zones
    info->map = (metadata_map **)calloc(info->num_data_zones, sizeof(metadata_map *));
>>>>>>> eb66cdf9
    
    // set zone_num_pages
    nvme_zns_id_ns data;
    nvme_zns_identify_ns(info->fd, info->nsid, &data);
    info->zone_num_pages = data.lbafe[ns.flbas & 0xF].zsze;
    // set zns_zone_capacity = #page_per_zone * zone_size
    (*my_dev)->tparams.zns_zone_capacity = info->zone_num_pages *
                                           (*my_dev)->tparams.zns_lba_size;
    // set capacity_bytes = #zone * zone_capacity
<<<<<<< HEAD
    (*my_dev)->capacity_bytes = ((*my_dev)->tparams.zns_num_zones - params->log_zones) *
                                (*my_dev)->tparams.zns_zone_capacity;
    info->no_of_log_zones = params->log_zones;
=======
    (*my_dev)->capacity_bytes = info->num_data_zones * (*my_dev)->tparams.zns_zone_capacity;
>>>>>>> eb66cdf9
    // init upper_logical_addr_bound
    return 0;
}

int zns_udevice_read(struct user_zns_device *my_dev, uint64_t address,
                     void *buffer, uint32_t size)
{
    unsigned long long physical_addr = 0;
    //FIXME: Proision for contiguos block read, but not written contiguous
    //Get physical addr mapped for the provided logical addr
    // bool get = false;
    // int ret = lookup_map(my_dev, address, &physical_addr, buffer, size, &get);
    int ret = lookup_map(my_dev, address, &physical_addr);
    if (ret)
       return ret;
    // if (!get)
    read_from_nvme(my_dev, physical_addr, buffer, size);
    return errno;
}

int zns_udevice_write(struct user_zns_device *my_dev, uint64_t address,
                      void *buffer, uint32_t size)
{
    unsigned long long physical_addr = 0;
    zns_info *info = (zns_info *)my_dev->_private;
    int ret = append_to_log_zone(my_dev, &physical_addr, buffer, size);
    if (ret)
        return ret;
    check_to_trigger_GC(info, physical_addr);
    // update_map(my_dev, address, physical_addr, buffer, size);
    update_map(my_dev, address, physical_addr);
    return 0;
}

int deinit_ss_zns_device(struct user_zns_device *my_dev)
{
    zns_info *info = (zns_info *)my_dev->_private;
    metadata_map **map = info->map;
    //free hashmap
    for (int i = 0; i < info->num_data_zones; ++i) {
        while (map[i]) {
            // if (map[i]->data)
            //     free(map[i]->data);
            metadata_map *tmp = map[i];
            map[i] = map[i]->next;
            free(tmp);
        }
    }
    free(map);
    free(my_dev->_private);
    free(my_dev);
    return 0;
}
}<|MERGE_RESOLUTION|>--- conflicted
+++ resolved
@@ -57,10 +57,8 @@
  
     // Log zone maintainance
     uint32_t no_of_used_log_zones; // Keep track of used log zones
-<<<<<<< HEAD
     uint32_t no_of_log_zones;
-=======
->>>>>>> eb66cdf9
+    
     unsigned long long curr_log_zone_saddr; // Point to current log zone starting address
     metadata_map **map; // Hashmap to store log
 };
@@ -76,11 +74,7 @@
     //TODO: Add a check on no of log zone used, trigger gc if it reaches the condition
     //Check if current log zone is ended, then change to next log zone
     if (last_append_addr - info->curr_log_zone_saddr == info->zone_num_pages - 1) {
-<<<<<<< HEAD
-	    info->no_of_used_log_zones ++;
-=======
 	    ++info->no_of_used_log_zones;
->>>>>>> eb66cdf9
 	    info->curr_log_zone_saddr = last_append_addr + 1;
     }
 }
@@ -258,14 +252,11 @@
         return ret;
     }
     (*my_dev)->tparams.zns_num_zones = le64_to_cpu(zns_report.nr_zones);
-<<<<<<< HEAD
     info->no_of_zones = (*my_dev)->tparams.zns_num_zones;
-=======
     // set num_data_zones = zns_num_zones - num_log_zones
     info->num_data_zones = (*my_dev)->tparams.zns_num_zones - info->num_log_zones;
     // set map's size = num_data_zones
     info->map = (metadata_map **)calloc(info->num_data_zones, sizeof(metadata_map *));
->>>>>>> eb66cdf9
     
     // set zone_num_pages
     nvme_zns_id_ns data;
@@ -275,13 +266,10 @@
     (*my_dev)->tparams.zns_zone_capacity = info->zone_num_pages *
                                            (*my_dev)->tparams.zns_lba_size;
     // set capacity_bytes = #zone * zone_capacity
-<<<<<<< HEAD
     (*my_dev)->capacity_bytes = ((*my_dev)->tparams.zns_num_zones - params->log_zones) *
                                 (*my_dev)->tparams.zns_zone_capacity;
     info->no_of_log_zones = params->log_zones;
-=======
     (*my_dev)->capacity_bytes = info->num_data_zones * (*my_dev)->tparams.zns_zone_capacity;
->>>>>>> eb66cdf9
     // init upper_logical_addr_bound
     return 0;
 }
